--- conflicted
+++ resolved
@@ -34,16 +34,8 @@
 |       |                                                                        | `nsv.Standardizer().q2018_sec7` |
 |       |                                                                        | `nsv.Standardizer().q2018_sec8` |
 |       |                                                                        | `nsv.Standardizer().q2018_sec9` |
-<<<<<<< HEAD
 | KN203-2 | [10.1594/PANGAEA.919251-2](https://doi.pangaea.de/10.1594/PANGAEA.919251) | `nsv.Standardizer().kn203_2("A")` |
 |         |                                                                       | `nsv.Standardizer().kn203_2("B")` |
 |         |                                                                       | `nsv.Standardizer().kn203_2("C")` |
 |         |                                                                       | `nsv.Standardizer().kn203_2("D")` |
-|         |                                                                       | `nsv.Standardizer().kn203_2("E")` |
-=======
-| S2020 | [Semper et al. 2020](https://www.nature.com/articles/s41467-020-19049-5) | `nsv.Standardizer().s2020_secA` |
-|       |                                                                          | `nsv.Standardizer().s2020_secB` |
-|       |                                                                          | `nsv.Standardizer().s2020_secC` |
-|       |                                                                          | `nsv.Standardizer().s2020_secD` |
-|       |                                                                          | `nsv.Standardizer().s2020_secE` |
->>>>>>> f171d00b
+|         |                                                                       | `nsv.Standardizer().kn203_2("E")` |